--- conflicted
+++ resolved
@@ -7,13 +7,16 @@
 <div class="container">
 
 <article>
+	<h3>2017-07-18</h3>
+	<ul>
+		<li>Added <a href="{{ url_for('repository', repo='homebrew') }}">Homebrew</a> repository.</li>
+	</ul>
+</article>
+
+<article>
 	<h3>2017-07-17</h3>
 	<ul>
-<<<<<<< HEAD
 		<li>Added <a href="{{ url_for('repository', repo='mageia_6') }}">Mageia 6</a> repository.</li>
-=======
-		<li>Added <a href="{{ url_for('repository', repo='homebrew') }}">Homebrew</a> repository.</li>
->>>>>>> d70b6965
 	</ul>
 </article>
 
@@ -81,26 +84,5 @@
 	</ul>
 </article>
 
-<article>
-	<h3>2017-03-27</h3>
-	<ul>
-		<li>Added <a href="{{ url_for('repository', repo='rpmfusion_fedora_24') }}">RPM Fusion Fedora 24</a>, <a href="{{ url_for('repository', repo='rpmfusion_fedora_25') }}">RPM Fusion Fedora 25</a>, and <a href="{{ url_for('repository', repo='rpmfusion_fedora_rawhide') }}">RPM Fusion Fedora Rawhide</a> repositories.</li>
-	</ul>
-</article>
-
-<article>
-	<h3>2017-03-23</h3>
-	<ul>
-		<li>Added <a href="{{ url_for('repository', repo='epel_6') }}">EPEL 6</a> and <a href="{{ url_for('repository', repo='epel_7') }}">EPEL 7</a> repositories.</li>
-	</ul>
-</article>
-
-<article>
-	<h3>2017-03-20</h3>
-	<ul>
-		<li>Added <a href="{{ url_for('repository', repo='getdeb') }}">GetDeb/PlayDeb</a> repository.</li>
-	</ul>
-</article>
-
 </div> {#- container #}
 {% endblock %}